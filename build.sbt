import com.typesafe.sbt.pgp.PgpKeys._
import com.typesafe.tools.mima.plugin.MimaPlugin.mimaDefaultSettings
import sbt.Keys.scalacOptions
import sbt.url
import scala.sys.process._

lazy val oldVersion = "git describe --abbrev=0".!!.trim.replaceAll("^v", "")

def mimaSettings = mimaDefaultSettings ++ Seq(
  mimaCheckDirection := {
    def isPatch = {
      val Array(newMajor, newMinor, _) = version.value.split('.')
      val Array(oldMajor, oldMinor, _) = oldVersion.split('.')
      newMajor == oldMajor && newMinor == oldMinor
    }

    if (isPatch) "both" else "backward"
  },
  mimaPreviousArtifacts := {
    def isCheckingRequired = {
      val Array(newMajor, newMinor, _) = version.value.split('.')
      val Array(oldMajor, oldMinor, _) = oldVersion.split('.')
      newMajor == oldMajor && (newMajor != "0" || newMinor == oldMinor)
    }

    if (isCheckingRequired) Set(organization.value %% moduleName.value % oldVersion)
    else Set()
  }
)

lazy val commonSettings = Seq(
  organization := "com.sizmek.fsi",
  organizationHomepage := Some(url("https://sizmek.com")),
  homepage := Some(url("https://github.com/Sizmek/fast-string-interpolator")),
  licenses := Seq(("Apache-2.0", url("https://www.apache.org/licenses/LICENSE-2.0.html"))),
  startYear := Some(2018),
  developers := List(
    Developer(
      id = "plokhotnyuk",
      name = "Andriy Plokhotnyuk",
      email = "andriy.plokhotnyuk@sizmek.com",
      url = url("https://twitter.com/aplokhotnyuk")
    ),
    Developer(
      id = "AnderEnder",
      name = "Andrii Radyk",
      email = "andrii.radyk@sizmek.com",
      url = url("https://github.com/AnderEnder")
    ),
  ),
  scalaVersion := "2.12.6",
  resolvers += Resolver.jcenterRepo,
  scalacOptions ++= Seq(
    "-deprecation",
    "-encoding", "UTF-8",
    "-feature",
    "-unchecked",
    "-Ywarn-dead-code",
    "-Xfuture",
    "-Xlint"
  ),
  testOptions in Test += Tests.Argument("-oDF"),
  parallelExecution in ThisBuild := false
)

lazy val noPublishSettings = Seq(
  skip in publish := true,
  publishArtifact := false,
  // Replace tasks to work around https://github.com/sbt/sbt-bintray/issues/93
  bintrayRelease := ((): Unit),
  bintrayEnsureBintrayPackageExists := ((): Unit),
  bintrayEnsureLicenses := ((): Unit),
)

lazy val publishSettings = Seq(
  bintrayOrganization := Some("sizmek"),
  bintrayRepository := "sizmek-maven",
  scmInfo := Some(
    ScmInfo(
      url("https://github.com/Sizmek/fast-string-interpolator"),
      "scm:git@github.com:Sizmek/fast-string-interpolator.git"
    )
  ),
  publishMavenStyle := true,
  pomIncludeRepository := { _ => false },
  // FIXME: remove setting of overwrite flag when the following issue will be fixed: https://github.com/sbt/sbt/issues/3725
  publishConfiguration := publishConfiguration.value.withOverwrite(isSnapshot.value),
  publishSignedConfiguration := publishSignedConfiguration.value.withOverwrite(isSnapshot.value),
  publishLocalConfiguration := publishLocalConfiguration.value.withOverwrite(isSnapshot.value),
  publishLocalSignedConfiguration := publishLocalSignedConfiguration.value.withOverwrite(isSnapshot.value)
)

lazy val `fast-string-interpolator` = project.in(file("."))
  .aggregate(`fsi-macros`, `fsi-benchmark-core`, `fsi-benchmark`)
  .settings(commonSettings: _*)
  .settings(noPublishSettings: _*)

lazy val `fsi-macros` = project
  .settings(commonSettings: _*)
  .settings(mimaSettings: _*)
  .settings(publishSettings: _*)
  .settings(
    crossScalaVersions := Seq("2.13.0-M4", "2.12.6", "2.11.12"),
    libraryDependencies ++= Seq(
      "org.scala-lang" % "scala-reflect" % scalaVersion.value,
      "org.scalatest" %% "scalatest" % "3.0.6-SNAP2" % Test
    )
  )

lazy val `fsi-benchmark-core` = project
  .enablePlugins(JmhPlugin)
  .dependsOn(`fsi-macros`)
  .settings(commonSettings: _*)
  .settings(noPublishSettings: _*)
  .settings(
    crossScalaVersions := Seq("2.13.0-M4", "2.12.6", "2.11.12"),
    libraryDependencies ++= Seq(
<<<<<<< HEAD
      "pl.project13.scala" % "sbt-jmh-extras" % "0.3.3",
      "org.scalatest" %% "scalatest" % "3.0.6-SNAP2" % Test
=======
      "pl.project13.scala" % "sbt-jmh-extras" % "0.3.4",
      "org.scalatest" %% "scalatest" % "3.0.6-SNAP1" % Test
>>>>>>> 95c4744e
    )
  )

lazy val `fsi-benchmark` = project
  .enablePlugins(JmhPlugin)
  .dependsOn(`fsi-benchmark-core`)
  .settings(commonSettings: _*)
  .settings(noPublishSettings: _*)
  .settings(
    crossScalaVersions := Seq("2.12.6", "2.11.12"),
    libraryDependencies ++= Seq(
      "com.dongxiguo" %% "fastring" % "1.0.0",
      "com.outr" %% "perfolation" % "1.0.0",
      "com.outr" %% "scribe-slf4j" % "2.3.4" % Test,
      "org.scalatest" %% "scalatest" % "3.0.6-SNAP2" % Test
    )
  )<|MERGE_RESOLUTION|>--- conflicted
+++ resolved
@@ -115,13 +115,8 @@
   .settings(
     crossScalaVersions := Seq("2.13.0-M4", "2.12.6", "2.11.12"),
     libraryDependencies ++= Seq(
-<<<<<<< HEAD
-      "pl.project13.scala" % "sbt-jmh-extras" % "0.3.3",
+      "pl.project13.scala" % "sbt-jmh-extras" % "0.3.4",
       "org.scalatest" %% "scalatest" % "3.0.6-SNAP2" % Test
-=======
-      "pl.project13.scala" % "sbt-jmh-extras" % "0.3.4",
-      "org.scalatest" %% "scalatest" % "3.0.6-SNAP1" % Test
->>>>>>> 95c4744e
     )
   )
 
